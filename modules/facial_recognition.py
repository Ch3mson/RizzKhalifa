--- conflicted
+++ resolved
@@ -72,11 +72,7 @@
     """
     
     def __init__(self, 
-<<<<<<< HEAD
-                recognition_threshold: float = 0.5, 
-=======
                 recognition_threshold: float = 0.5,
->>>>>>> 9837b4ea
                 face_db_path: str = None,
                 model_name: str = 'buffalo_l'):
         """
@@ -88,7 +84,6 @@
             model_name: InsightFace model to use
         """
         self.recognition_threshold = recognition_threshold
-        print(f"Using face recognition threshold: {self.recognition_threshold}")
         
         # Set up logging
         logging.basicConfig(level=logging.INFO)
@@ -96,22 +91,10 @@
         
         # Initialize InsightFace
         try:
-<<<<<<< HEAD
-            print(f"Initializing InsightFace with model: {model_name}")
-            # Use recommended providers with fallback to CPU
-            providers = ['CUDAExecutionProvider', 'CPUExecutionProvider']
-            # Use our improved face analysis class
-            self.app = ImprovedFaceAnalysis(name=model_name, providers=providers)
-            # Don't prepare yet - we'll prepare with different detection sizes as needed
-            self.app.prepare(ctx_id=0, det_size=(640, 640))
-            self.logger.info(f"Initialized InsightFace with model {model_name}")
-            print(f"Successfully initialized InsightFace model: {model_name}")
-=======
             self.app = FaceAnalysis(providers=['CPUExecutionProvider'], 
                                    allowed_modules=['detection', 'recognition'])
             self.app.prepare(ctx_id=0, det_size=(640, 640))
             self.logger.info(f"InsightFace initialized with model: {model_name}")
->>>>>>> 9837b4ea
         except Exception as e:
             self.logger.error(f"Error initializing InsightFace: {e}")
             print(f"Error initializing InsightFace: {e}")
@@ -485,11 +468,7 @@
                                     conversation_data: Dict,
                                     base_dir: str = None) -> bool:
         """
-<<<<<<< HEAD
-        This method has been deactivated since we no longer save to Person directories.
-=======
         Save conversation data for a specific person.
->>>>>>> 9837b4ea
         
         Args:
             person_name: Name of the person
@@ -497,12 +476,8 @@
             base_dir: Base directory to save conversations
             
         Returns:
-            bool: Always returns True (but doesn't actually save anything)
-        """
-<<<<<<< HEAD
-        self.logger.info("save_conversation_for_person is deactivated - no longer saving to Person directories")
-        return True
-=======
+            bool: True if saved successfully
+        """
         try:
             # Ensure person_name is a unique identifier by adding a timestamp if it's a generic name
             if person_name.startswith("Person_") or person_name.startswith("Unknown"):
@@ -638,7 +613,6 @@
             import traceback
             traceback.print_exc()
             return False
->>>>>>> 9837b4ea
     
     def capture_from_webcam(self, name: str, duration: int = 5) -> bool:
         """
@@ -827,251 +801,6 @@
             self.logger.error(f"Error finding existing person folder: {e}")
             return None
 
-<<<<<<< HEAD
-    def merge_person_folders(self, source_id: str, target_id: str) -> bool:
-        """
-        This method has been deactivated since we no longer use Person directories.
-        """
-        self.logger.info("merge_person_folders is deactivated - no longer using Person directories")
-        return True
-
-    def find_existing_person_folder(self, face_image: np.ndarray) -> str:
-        """
-        This method has been deactivated since we no longer use Person directories.
-        """
-        self.logger.info("find_existing_person_folder is deactivated - no longer using Person directories")
-        return None
-
-    def _save_debug_face_image(self, frame: np.ndarray, faces: list, prefix: str = "debug") -> str:
-        """
-        Draws bounding boxes around detected faces and saves the image for debugging.
-        
-        Args:
-            frame: The original frame
-            faces: List of detected faces from InsightFace
-            prefix: Prefix for the debug image filename
-            
-        Returns:
-            str: Path to the saved debug image
-        """
-        try:
-            # Create a copy of the frame to draw on
-            debug_img = frame.copy()
-            
-            # Draw bounding boxes and confidence scores for each face
-            for i, face in enumerate(faces):
-                bbox = face.bbox.astype(int)
-                # Draw bounding box (rectangle)
-                cv2.rectangle(debug_img, (bbox[0], bbox[1]), (bbox[2], bbox[3]), (0, 255, 0), 2)
-                
-                # Put confidence score text
-                confidence = f"Score: {face.det_score:.4f}"
-                cv2.putText(debug_img, confidence, (bbox[0], bbox[1] - 10), 
-                            cv2.FONT_HERSHEY_SIMPLEX, 0.5, (0, 255, 0), 2)
-                
-                # Draw landmark points if available
-                if hasattr(face, 'kps') and face.kps is not None:
-                    for kp in face.kps:
-                        kx, ky = kp
-                        cv2.circle(debug_img, (int(kx), int(ky)), 2, (255, 0, 0), 2)
-            
-            # Save the debug image
-            debug_dir = os.path.join(os.getcwd(), "temp_files", "debug")
-            os.makedirs(debug_dir, exist_ok=True)
-            
-            debug_path = os.path.join(debug_dir, f"{prefix}_faces_{int(time.time())}.jpg")
-            cv2.imwrite(debug_path, debug_img)
-            
-            print(f"Saved debug face image with {len(faces)} detected faces to: {debug_path}")
-            return debug_path
-        except Exception as e:
-            print(f"Error saving debug face image: {e}")
-            return None
-    
-    def manage_face_recognition(self, frame: np.ndarray) -> Tuple[str, bool]:
-        """
-        Main entry point for the new face recognition flow:
-        1. Takes a single frame containing a face
-        2. Saves it to a temporary file
-        3. Compares it with existing faces in conversations/faces/
-        4. If there's a match, returns the identifier and deletes the temp file
-        5. If no match or no existing faces, adds the face with a unique identifier
-        
-        Args:
-            frame: The captured frame containing a face
-            
-        Returns:
-            Tuple of (face_identifier, is_new_face)
-        """
-        # Create the faces directory if it doesn't exist
-        faces_dir = os.path.join(os.getcwd(), "conversations", "faces")
-        os.makedirs(faces_dir, exist_ok=True)
-        
-        print("Starting face detection using InsightFace...")
-        print(f"Current recognition threshold: {self.recognition_threshold}")
-        
-        # Use our improved face detection method
-        faces = self.app.get_with_multiple_sizes(frame)
-        
-        if not faces or len(faces) == 0:
-            print("No face detected in the frame after trying multiple detection sizes")
-            return None, False
-        
-        # Save a debug image showing all detected faces
-        self._save_debug_face_image(frame, faces, "input")
-        
-        # Get the largest face in the frame (usually the most prominent)
-        largest_face = max(faces, key=lambda x: x.bbox[2] * x.bbox[3])
-        face_embedding = largest_face.embedding
-        
-        print(f"Face detected with confidence: {largest_face.det_score:.4f}")
-        
-        # Create a temporary file path
-        temp_dir = os.path.join(os.getcwd(), "temp_files")
-        os.makedirs(temp_dir, exist_ok=True)
-        temp_file_path = os.path.join(temp_dir, f"temp_face_{int(time.time())}.jpg")
-        
-        # Save the face to the temporary file with margin
-        bbox = largest_face.bbox.astype(int)
-        margin = 50  # Add margin around the face
-        x1 = max(0, bbox[0] - margin)
-        y1 = max(0, bbox[1] - margin)
-        x2 = min(frame.shape[1], bbox[2] + margin)
-        y2 = min(frame.shape[0], bbox[3] + margin)
-        face_img = frame[y1:y2, x1:x2]
-        cv2.imwrite(temp_file_path, face_img)
-        
-        print(f"Saved temporary face image to: {temp_file_path}")
-        
-        # Check if there are any existing faces
-        existing_faces = [f for f in os.listdir(faces_dir) if f.startswith("face_") and f.endswith(".jpg")]
-        
-        if not existing_faces:
-            print("No existing faces found in directory. Adding this face as the first one.")
-            # No existing faces, add this as the first one
-            face_id = f"face_{int(time.time())}"
-            permanent_path = os.path.join(faces_dir, f"{face_id}.jpg")
-            os.rename(temp_file_path, permanent_path)
-            print(f"Nothing found adding temp file as: {face_id}")
-            self.logger.info(f"Added first face with ID: {face_id}")
-            return face_id, True
-        
-        print(f"Found {len(existing_faces)} existing faces. Checking for matches...")
-        print(f"Using recognition threshold: {self.recognition_threshold}")
-        
-        # Compare with existing faces
-        best_match = None
-        best_similarity = 0
-        all_similarities = []
-        
-        for face_file in existing_faces:
-            face_path = os.path.join(faces_dir, face_file)
-            try:
-                print(f"Comparing with existing face: {face_file}")
-                # Load the image and extract face embedding
-                img = cv2.imread(face_path)
-                if img is None:
-                    print(f"Failed to load image: {face_path}")
-                    continue
-                    
-                # Use our improved face detection with multiple sizes
-                faces_in_img = self.app.get_with_multiple_sizes(img)
-                
-                if not faces_in_img or len(faces_in_img) == 0:
-                    print(f"No face detected in {face_file}")
-                    continue
-                
-                # Save debug image for this comparison
-                self._save_debug_face_image(img, faces_in_img, f"compare_{face_file.split('.')[0]}")
-                
-                existing_embedding = faces_in_img[0].embedding
-                # Calculate cosine similarity
-                similarity = self._calculate_similarity(face_embedding, existing_embedding)
-                all_similarities.append((face_file, similarity))
-                
-                print(f"Similarity with {face_file}: {similarity:.4f} (threshold: {self.recognition_threshold})")
-                
-                if similarity > self.recognition_threshold and similarity > best_similarity:
-                    best_similarity = similarity
-                    best_match = face_file.split(".")[0]  # Remove extension
-                    print(f"New best match: {best_match} with similarity: {best_similarity:.4f}")
-            except Exception as e:
-                        print(f"Error processing face file {face_file}: {e}")
-        
-        # Print summary of all similarities
-        print("\nSIMILARITY SUMMARY:")
-        for face_file, similarity in sorted(all_similarities, key=lambda x: x[1], reverse=True):
-            match_indicator = "✓" if similarity > self.recognition_threshold else "✗"
-            print(f"{match_indicator} {face_file}: {similarity:.4f}")
-        print("")
-        
-        if best_match:
-            # Found a match, delete the temp file
-            if os.path.exists(temp_file_path):
-                os.remove(temp_file_path)
-            print(f"Found matching face: {best_match} (similarity: {best_similarity:.4f})")
-            print(f"Found matching face deleting temp and not doing anything")
-            self.logger.info(f"Matched existing face: {best_match} (similarity: {best_similarity:.4f})")
-            return best_match, False
-        else:
-            # No match found, add as a new face
-            face_id = f"face_{int(time.time())}"
-            permanent_path = os.path.join(faces_dir, f"{face_id}.jpg")
-            os.rename(temp_file_path, permanent_path)
-            print(f"No matching face found adding new face with ID: {face_id}")
-            self.logger.info(f"Added new face with ID: {face_id}")
-            return face_id, True
-    
-    def _calculate_similarity(self, embedding1: np.ndarray, embedding2: np.ndarray) -> float:
-        """
-        Calculate cosine similarity between two face embeddings
-        
-        Args:
-            embedding1: First face embedding
-            embedding2: Second face embedding
-            
-        Returns:
-            Cosine similarity score (0-1)
-        """
-        try:
-            # Check for None values
-            if embedding1 is None or embedding2 is None:
-                print("Warning: Received None embedding in similarity calculation")
-                return 0
-                
-            # Check for NaN values
-            if np.isnan(embedding1).any() or np.isnan(embedding2).any():
-                print("Warning: NaN values in embeddings")
-                return 0
-                
-            # Basic cosine similarity calculation
-            # Normalize vectors explicitly to ensure correct calculation
-            norm1 = np.linalg.norm(embedding1)
-            norm2 = np.linalg.norm(embedding2)
-            
-            if norm1 == 0 or norm2 == 0:
-                print("Warning: Zero norm detected in embeddings")
-                return 0
-                
-            # Calculate cosine similarity
-            similarity = np.dot(embedding1, embedding2) / (norm1 * norm2)
-            
-            # Ensure score is in range [0,1]
-            similarity = float(max(0, min(1, similarity)))
-            
-            return similarity
-        except Exception as e:
-            print(f"Error calculating similarity: {e}")
-            return 0
-
-def merge_person_folders_cli():
-    """Command-line interface to merge person folders."""
-    print("This functionality has been deactivated since we no longer use Person directories.")
-    return
-
-if __name__ == "__main__":
-    merge_person_folders_cli()
-=======
     def save_face_embedding(self, person_name, embedding, base_dir):
         """Save face embedding to the person's folder"""
         try:
@@ -1085,5 +814,4 @@
             return True
         except Exception as e:
             self.logger.error(f"Error saving face embedding: {e}")
-            return False 
->>>>>>> 9837b4ea
+            return False 